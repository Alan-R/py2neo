#/usr/bin/env python
# -*- coding: utf-8 -*-

# Copyright 2011-2014, Nigel Small
#
# Licensed under the Apache License, Version 2.0 (the "License");
# you may not use this file except in compliance with the License.
# You may obtain a copy of the License at
#
#     http://www.apache.org/licenses/LICENSE-2.0
#
# Unless required by applicable law or agreed to in writing, software
# distributed under the License is distributed on an "AS IS" BASIS,
# WITHOUT WARRANTIES OR CONDITIONS OF ANY KIND, either express or implied.
# See the License for the specific language governing permissions and
# limitations under the License.


from __future__ import unicode_literals

import pytest
<<<<<<< HEAD
from py2neo import cypher


@pytest.mark.neoversion("2")
def test_can_execute_single_statement_transaction(session):
=======

from py2neo import cypher


try:
    session = cypher.Session()
except NotImplementedError:
    supports_transactions = False
else:
    supports_transactions = True


@pytest.mark.skipif(not supports_transactions,
                    reason="Transactions not supported by this server version")
def test_can_execute_single_statement_transaction():
>>>>>>> 5265cdb8
    tx = session.create_transaction()
    assert not tx.finished
    tx.append("CREATE (a) RETURN a")
    results = tx.commit()
    assert len(results) == 1
    for result in results:
        assert len(result) == 1
        for record in result:
            assert record.columns == ("a",)
    assert tx.finished


<<<<<<< HEAD
@pytest.mark.neoversion("2")
def test_can_execute_multi_statement_transaction(session):
=======
@pytest.mark.skipif(not supports_transactions,
                    reason="Transactions not supported by this server version")
def test_can_execute_multi_statement_transaction():
>>>>>>> 5265cdb8
    tx = session.create_transaction()
    assert not tx.finished
    tx.append("CREATE (a) RETURN a")
    tx.append("CREATE (a) RETURN a")
    tx.append("CREATE (a) RETURN a")
    results = tx.commit()
    assert len(results) == 3
    for result in results:
        assert len(result) == 1
        for record in result:
            assert record.columns == ("a",)
    assert tx.finished


<<<<<<< HEAD
@pytest.mark.neoversion("2")
def test_can_execute_multi_execute_transaction(session):
=======
@pytest.mark.skipif(not supports_transactions,
                    reason="Transactions not supported by this server version")
def test_can_execute_multi_execute_transaction():
>>>>>>> 5265cdb8
    tx = session.create_transaction()
    for i in range(10):
        assert not tx.finished
        tx.append("CREATE (a) RETURN a")
        tx.append("CREATE (a) RETURN a")
        tx.append("CREATE (a) RETURN a")
        results = tx.execute()
        assert len(results) == 3
        for result in results:
            assert len(result) == 1
            for record in result:
                assert record.columns == ("a",)
    tx.commit()
    assert tx.finished


<<<<<<< HEAD
@pytest.mark.neoversion("2")
def test_can_rollback_transaction(session):
=======
@pytest.mark.skipif(not supports_transactions,
                    reason="Transactions not supported by this server version")
def test_can_rollback_transaction():
>>>>>>> 5265cdb8
    tx = session.create_transaction()
    for i in range(10):
        assert not tx.finished
        tx.append("CREATE (a) RETURN a")
        tx.append("CREATE (a) RETURN a")
        tx.append("CREATE (a) RETURN a")
        results = tx.execute()
        assert len(results) == 3
        for result in results:
            assert len(result) == 1
            for record in result:
                assert record.columns == ("a",)
    tx.rollback()
    assert tx.finished


<<<<<<< HEAD
@pytest.mark.neoversion("2")
def test_can_generate_transaction_error(session):
=======
@pytest.mark.skipif(not supports_transactions,
                    reason="Transactions not supported by this server version")
def test_can_generate_transaction_error():
>>>>>>> 5265cdb8
    tx = session.create_transaction()
    try:
        tx.append("CRAETE (a) RETURN a")
        tx.commit()
    except cypher.TransactionError as err:
        assert repr(err)
    else:
        assert False


<<<<<<< HEAD
@pytest.mark.neoversion("2")
def test_cannot_append_after_transaction_finished(session):
=======
@pytest.mark.skipif(not supports_transactions,
                    reason="Transactions not supported by this server version")
def test_cannot_append_after_transaction_finished():
>>>>>>> 5265cdb8
    tx = session.create_transaction()
    tx.rollback()
    try:
        tx.append("CREATE (a) RETURN a")
    except cypher.TransactionFinished as err:
        assert repr(err) == "Transaction finished"
    else:
        assert False


<<<<<<< HEAD
@pytest.mark.neoversion("2")
def test_single_execute(session):
=======
@pytest.mark.skipif(not supports_transactions,
                    reason="Transactions not supported by this server version")
def test_single_execute():
>>>>>>> 5265cdb8
    result = session.execute("CREATE (a) RETURN a")
    assert len(result) == 1
    for record in result:
        assert record.columns == ("a",)<|MERGE_RESOLUTION|>--- conflicted
+++ resolved
@@ -19,16 +19,7 @@
 from __future__ import unicode_literals
 
 import pytest
-<<<<<<< HEAD
 from py2neo import cypher
-
-
-@pytest.mark.neoversion("2")
-def test_can_execute_single_statement_transaction(session):
-=======
-
-from py2neo import cypher
-
 
 try:
     session = cypher.Session()
@@ -41,7 +32,6 @@
 @pytest.mark.skipif(not supports_transactions,
                     reason="Transactions not supported by this server version")
 def test_can_execute_single_statement_transaction():
->>>>>>> 5265cdb8
     tx = session.create_transaction()
     assert not tx.finished
     tx.append("CREATE (a) RETURN a")
@@ -54,14 +44,9 @@
     assert tx.finished
 
 
-<<<<<<< HEAD
-@pytest.mark.neoversion("2")
-def test_can_execute_multi_statement_transaction(session):
-=======
 @pytest.mark.skipif(not supports_transactions,
                     reason="Transactions not supported by this server version")
 def test_can_execute_multi_statement_transaction():
->>>>>>> 5265cdb8
     tx = session.create_transaction()
     assert not tx.finished
     tx.append("CREATE (a) RETURN a")
@@ -76,14 +61,9 @@
     assert tx.finished
 
 
-<<<<<<< HEAD
-@pytest.mark.neoversion("2")
-def test_can_execute_multi_execute_transaction(session):
-=======
 @pytest.mark.skipif(not supports_transactions,
                     reason="Transactions not supported by this server version")
 def test_can_execute_multi_execute_transaction():
->>>>>>> 5265cdb8
     tx = session.create_transaction()
     for i in range(10):
         assert not tx.finished
@@ -100,14 +80,9 @@
     assert tx.finished
 
 
-<<<<<<< HEAD
-@pytest.mark.neoversion("2")
-def test_can_rollback_transaction(session):
-=======
 @pytest.mark.skipif(not supports_transactions,
                     reason="Transactions not supported by this server version")
 def test_can_rollback_transaction():
->>>>>>> 5265cdb8
     tx = session.create_transaction()
     for i in range(10):
         assert not tx.finished
@@ -124,14 +99,9 @@
     assert tx.finished
 
 
-<<<<<<< HEAD
-@pytest.mark.neoversion("2")
-def test_can_generate_transaction_error(session):
-=======
 @pytest.mark.skipif(not supports_transactions,
                     reason="Transactions not supported by this server version")
 def test_can_generate_transaction_error():
->>>>>>> 5265cdb8
     tx = session.create_transaction()
     try:
         tx.append("CRAETE (a) RETURN a")
@@ -142,14 +112,9 @@
         assert False
 
 
-<<<<<<< HEAD
-@pytest.mark.neoversion("2")
-def test_cannot_append_after_transaction_finished(session):
-=======
 @pytest.mark.skipif(not supports_transactions,
                     reason="Transactions not supported by this server version")
 def test_cannot_append_after_transaction_finished():
->>>>>>> 5265cdb8
     tx = session.create_transaction()
     tx.rollback()
     try:
@@ -160,14 +125,9 @@
         assert False
 
 
-<<<<<<< HEAD
-@pytest.mark.neoversion("2")
-def test_single_execute(session):
-=======
 @pytest.mark.skipif(not supports_transactions,
                     reason="Transactions not supported by this server version")
 def test_single_execute():
->>>>>>> 5265cdb8
     result = session.execute("CREATE (a) RETURN a")
     assert len(result) == 1
     for record in result:
