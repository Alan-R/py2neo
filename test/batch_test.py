--- conflicted
+++ resolved
@@ -402,7 +402,6 @@
         # done
         self.recycling = [alice, bob]
 
-<<<<<<< HEAD
     def test_can_create_uniquely_indexed_node_or_fail(self):
         try:
             # create Alice
@@ -432,8 +431,6 @@
             # uniqueness mode `create_or_fail` not available in server version
             assert True
 
-=======
->>>>>>> 5265cdb8
 
 class TestIndexedNodeAddition(object):
     @pytest.fixture(autouse=True)
@@ -484,7 +481,6 @@
         # done
         self.recycling = [alice, bob]
 
-<<<<<<< HEAD
     def test_can_add_nodes_or_fail(self):
         alice, bob = self.graph_db.create(
             {"name": "Alice Smith"}, {"name": "Bob Smith"})
@@ -502,8 +498,6 @@
             pass
         self.recycling = [alice, bob]
 
-=======
->>>>>>> 5265cdb8
 
 class TestIndexedRelationshipCreation(object):
     @pytest.fixture(autouse=True)
@@ -544,7 +538,6 @@
         assert rels[0] == rels[1]
         self.recycling = rels
 
-<<<<<<< HEAD
     def test_can_create_uniquely_indexed_relationship_or_fail(self):
         try:
             self.batch.create_indexed_relationship_or_fail(
@@ -561,8 +554,6 @@
         except NotImplementedError:
             pass
 
-=======
->>>>>>> 5265cdb8
 
 class TestIndexedRelationshipAddition(object):
     @pytest.fixture(autouse=True)
@@ -619,7 +610,6 @@
         # done
         self.recycling = [ab1, ab2, alice, bob]
 
-<<<<<<< HEAD
     def test_can_add_relationships_or_fail(self):
         alice, bob, ab1, ab2 = self.graph_db.create(
             {"name": "Alice"}, {"name": "Bob"},
@@ -638,8 +628,6 @@
             pass
         self.recycling = [ab1, ab2, alice, bob]
 
-=======
->>>>>>> 5265cdb8
 
 class TestIndexedNodeRemoval(object):
     @pytest.fixture(autouse=True)
